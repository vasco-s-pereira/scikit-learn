import numpy as np

from joblib import Parallel, delayed

try:
    from itertools import product
except:
    def product(*args, **kwds):
        pools = map(tuple, args) * kwds.get('repeat', 1)
        result = [[]]
        for pool in pools:
            result = [x+[y] for x in result for y in pool]
        for prod in result:
            yield tuple(prod)


def iter_grid(**kwargs):
    """ Generators on the combination of the various parameter lists given.

        Parameters
        -----------
        kwargs: keyword arguments, lists
            Each keyword argument must be a list of values that should
            be explored.

        Returns
        --------
        params: dictionary
            Dictionnary with the input parameters taking the various
            values succesively.

        Examples
        ---------
        >>> list(iter_grid(a=[1, 2], b=[True, False]))
        [{'a': 1, 'b': True}, {'a': 1, 'b': False}, {'a': 2, 'b': True}, {'a': 2, 'b': False}]
    """
    keys = kwargs.keys()
    for v in product(*kwargs.values()):
        params = dict(zip(keys,v))
        yield params


def fit_grid_point(X, y, klass, orignal_params, clf_params, cv,
                                        loss_func, **fit_params):
    """Run fit on one set of parameters
    Returns the score and the instance of the classifier
    """
    params = orignal_params.copy()
    params.update(clf_params)
    n_samples, n_features = X.shape
    clf = klass(**params)
    y_pred = list()
    y_true = list()
    for train, test in cv:
        clf.fit(X[train], y[train], **fit_params)
        y_pred.append(clf.predict(X[test]))
        y_true.append(y[test])

    y_true = np.concatenate(y_true)
    y_pred = np.concatenate(y_pred)

    score = loss_func(y_true, y_pred)
    return clf, score


class GridSearchCV(object):
    """
    Object to run a grid search on the parameters of a classifier.

    Important memmbers are fit, predict.

    GridSearchCV implements a "fit" method and a "predict" method like
    any classifier except that the parameters of the classifier
    used to predict is optimized by cross-validation

    Parameters
    ---------
    estimator: object type that implements the "fit" and "predict" methods
        A object of that type is instanciated for each grid point

    param_grid: dict
        a dictionary of parameters that are used the generate the grid

    cross_val_factory : a generator to run crossvalidation

    loss_func : function that takes 2 arguments and compares them in
        order to evaluate the performance of prediciton (small is good)

    n_jobs : int
        number of jobs to run in parallel (default 1)

    Optional Parameters
    -------------------

    Members
    -------

    Examples
    --------
    >>> import numpy as np
    >>> from scikits.learn.cross_val import LeaveOneOut
    >>> from scikits.learn.svm import SVC
    >>> X = np.array([[-1, -1], [-2, -1], [1, 1], [2, 1]])
    >>> y = np.array([1, 1, 2, 2])
    >>> parameters = {'kernel':('linear', 'rbf'), 'C':[1, 10]}
    >>> def loss_func(y1, y2):
    ...     return np.mean(y1 != y2)
    >>> svc = SVC()
    >>> clf = GridSearchCV(svc, parameters, loss_func, n_jobs=1)
    >>> print clf.fit(X, y).predict([[-0.8, -1]])
    [ 1.]
    """
    # XXX: cross_val_factory should have a default
    def __init__(self, estimator, param_grid, loss_func,
                        fit_params={}, n_jobs=1):
        assert hasattr(estimator, 'fit') and hasattr(estimator, 'predict'), (
            "estimator should a be an estimator implementing 'fit' and "
            "'predict' methods, %s (type %s) was passed" % (clf, type(clf))
            )
        self.estimator = estimator
        self.param_grid = param_grid
        self.loss_func = loss_func
        self.n_jobs = n_jobs
        self.fit_params = fit_params


<<<<<<< HEAD
    def fit(self, X, y, **kw):
        """Run fit with all sets of parameters and select the best classifier
        """
        grid = iter_grid(**self.param_grid)
        klass = self.estimator.__class__
        orignal_params = self.estimator._get_params()
        out = Parallel(n_jobs=self.n_jobs)(
                    delayed(fit_grid_point)(X, y, klass, orignal_params, 
                                            clf_params, self.cross_val_factory,
                                            self.loss_func, **self.fit_params) 
                for clf_params in grid)
=======
    def fit(self, X, y, cv=None, **kw):
        """Run fit with all sets of parameters
        Returns the best classifier
        """

        if cv is None:
            n_samples = y.size
            from scikits.learn.cross_val import KFold
            cv = KFold(n_samples, 2)

        g = grid(**self.param_grid)
        klass = self.estimator.__class__
        orignal_params = self.estimator._get_params()
        out = Parallel(n_jobs=self.n_jobs)(
            delayed(fit_grid_point)(X, y, klass, orignal_params, clf_params,
                    cv, self.loss_func, **self.fit_params) for clf_params in g)
>>>>>>> 4b81ba11

        # Out is a list of pairs: estimator, score
        key = lambda pair: pair[1]
        best_estimator = min(out, key=key)[0]

        self.best_estimator = best_estimator
        self.predict = best_estimator.predict

        return self


if __name__ == '__main__':
<<<<<<< HEAD
    from scikits.learn.cross_val import LeaveOneOut
=======

    from scikits.learn.cross_val import KFold
>>>>>>> 4b81ba11
    from scikits.learn.svm import SVC
    from scikits.learn import datasets
    iris = datasets.load_iris()

    # Add the noisy data to the informative features
    X = iris.data
    y = iris.target

    svc = SVC(kernel='linear')
    def loss_func(y1, y2):
        return np.mean(y1 != y2)
    clf = GridSearchCV(svc, {'C':[1, 10]}, loss_func, n_jobs=2)
    print clf.fit(X, y).predict([[-0.8, -1]])<|MERGE_RESOLUTION|>--- conflicted
+++ resolved
@@ -124,19 +124,6 @@
         self.fit_params = fit_params
 
 
-<<<<<<< HEAD
-    def fit(self, X, y, **kw):
-        """Run fit with all sets of parameters and select the best classifier
-        """
-        grid = iter_grid(**self.param_grid)
-        klass = self.estimator.__class__
-        orignal_params = self.estimator._get_params()
-        out = Parallel(n_jobs=self.n_jobs)(
-                    delayed(fit_grid_point)(X, y, klass, orignal_params, 
-                                            clf_params, self.cross_val_factory,
-                                            self.loss_func, **self.fit_params) 
-                for clf_params in grid)
-=======
     def fit(self, X, y, cv=None, **kw):
         """Run fit with all sets of parameters
         Returns the best classifier
@@ -147,13 +134,13 @@
             from scikits.learn.cross_val import KFold
             cv = KFold(n_samples, 2)
 
-        g = grid(**self.param_grid)
+        grid = iter_grid(**self.param_grid)
         klass = self.estimator.__class__
         orignal_params = self.estimator._get_params()
         out = Parallel(n_jobs=self.n_jobs)(
             delayed(fit_grid_point)(X, y, klass, orignal_params, clf_params,
-                    cv, self.loss_func, **self.fit_params) for clf_params in g)
->>>>>>> 4b81ba11
+                    cv, self.loss_func, **self.fit_params) 
+                    for clf_params in grid)
 
         # Out is a list of pairs: estimator, score
         key = lambda pair: pair[1]
@@ -166,12 +153,6 @@
 
 
 if __name__ == '__main__':
-<<<<<<< HEAD
-    from scikits.learn.cross_val import LeaveOneOut
-=======
-
-    from scikits.learn.cross_val import KFold
->>>>>>> 4b81ba11
     from scikits.learn.svm import SVC
     from scikits.learn import datasets
     iris = datasets.load_iris()
